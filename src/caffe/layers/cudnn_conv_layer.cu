#ifdef USE_CUDNN
#include <algorithm>

#include "caffe/filler.hpp"
#include "caffe/layers/cudnn_conv_layer.hpp"
#include "caffe/net.hpp"
#include "caffe/solver.hpp"

namespace caffe {

template<typename Ftype, typename Btype>
void CuDNNConvolutionLayer<Ftype, Btype>::Forward_gpu(const vector<Blob*>& bottom,
    const vector<Blob*>& top) {
  const Ftype* weight = this->blobs_[0]->template gpu_data<Ftype>();
<<<<<<< HEAD
  GPUMemory::Workspace& ws = workspace(Caffe::current_device());
=======
  GPUMemory::Workspace& ws = map_ptr(Caffe::current_device(), workspace_, mv_);
>>>>>>> eb825c88
  if (use_v7grouping()) {
    for (int i = 0; i < bottom.size(); ++i) {
      const Ftype *bottom_data = bottom[i]->gpu_data<Ftype>();
      Ftype *top_data = top[i]->mutable_gpu_data<Ftype>();
      // Forward through cuDNN in parallel over groups.
      CUDNN_CHECK(cudnnConvolutionForward(Caffe::cudnn_handle(),
          cudnn::dataType<Ftype>::one, fwd_bottom_descs_[i], bottom_data,
          fwd_filter_desc_, weight,
          fwd_conv_descs_[i], fwd_algo_[i], ws.data(), ws.size(),
          cudnn::dataType<Ftype>::zero, fwd_top_descs_[i], top_data));
      if (this->bias_term_) {
        const Ftype *bias_data = this->blobs_[1]->template gpu_data<Ftype>();
        CUDNN_CHECK(cudnnAddTensor(Caffe::cudnn_handle(),
            cudnn::dataType<Ftype>::one,
            fwd_bias_desc_, bias_data,
            cudnn::dataType<Ftype>::one,
            fwd_top_descs_[i], top_data));
      }
      CUDA_CHECK(cudaStreamSynchronize(Caffe::thread_stream()));
    }  // end of for i
  } else {
    // "old" path
    for (int i = 0; i < bottom.size(); ++i) {
      const Ftype* bottom_data = bottom[i]->gpu_data<Ftype>();
      Ftype* top_data = top[i]->mutable_gpu_data<Ftype>();
      // Forward through cuDNN in parallel over groups.
      const size_t gsize = ws.size() / ws_groups();
      CHECK(is_even(gsize));
      for (int g = 0; g < groups(); ++g) {
        unsigned char* pspace = static_cast<unsigned char*>(ws.data()) + gsize * idxg(g);
        // Filters.
        CUDNN_CHECK(cudnnConvolutionForward(Caffe::cudnn_handle(idxg(g)),
            cudnn::dataType<Ftype>::one, fwd_bottom_descs_[i], bottom_data + bottom_offset_ * g,
            fwd_filter_desc_, weight + this->weight_offset_ * g,
            fwd_conv_descs_[i], fwd_algo_[i], pspace, gsize,
            cudnn::dataType<Ftype>::zero, fwd_top_descs_[i], top_data + top_offset_ * g));
      }
      // NOLINT_NEXT_LINE(whitespace/operators)
      for (int ig = 0; ig < ws_groups(); ++ig) {
        CUDA_CHECK(cudaStreamSynchronize(Caffe::thread_stream(ig)));
      }

      if (this->bias_term_) {
        const Ftype* bias_data = this->blobs_[1]->template gpu_data<Ftype>();
        for (int g = 0; g < groups(); ++g) {
          CUDNN_CHECK(cudnnAddTensor(Caffe::cudnn_handle(idxg(g)),
              cudnn::dataType<Ftype>::one,
              fwd_bias_desc_, bias_data + bias_offset_ * g,
              cudnn::dataType<Ftype>::one,
              fwd_top_descs_[i], top_data + top_offset_ * g));
        }
        // Synchronize the work across groups, each of which went into its own stream
        // NOLINT_NEXT_LINE(whitespace/operators)
        for (int g = 0; g < ws_groups(); ++g) {
          CUDA_CHECK(cudaStreamSynchronize(Caffe::thread_stream(g)));
        }
      }
    }  // end of for i
<<<<<<< HEAD
  }

  if (use_modest_workspace_) {
    const Solver *psolver = this->parent_solver();
    if (psolver == nullptr || psolver->iterations_sized() > 0) {
      // Possibly use faster algorithms by allowing larger workspace.
      use_modest_workspace_ = false;
    } else {
      Net *pnet = this->parent_net();
      if (pnet == nullptr || pnet->infer_count() > 0) {
        // Same as above in test flow
        use_modest_workspace_ = false;
      }
    }
=======
>>>>>>> eb825c88
  }

  use_modest_workspace_ = false;
}

template <typename Ftype, typename Btype>
void CuDNNConvolutionLayer<Ftype, Btype>::Backward_gpu(const vector<Blob*>& top,
    const vector<bool>& propagate_down, const vector<Blob*>& bottom) {
<<<<<<< HEAD
  GPUMemory::Workspace& ws = workspace(Caffe::current_device());

  if (use_v7grouping()) {
    // compute dE/dB = sum_c(dE/dy)
    if (this->bias_term_ && this->param_propagate_down_[1]) {
      Btype *bias_diff = this->blobs_[1]->template mutable_gpu_diff<Btype>();
      for (int i = 0; i < top.size(); ++i) {
        Btype *top_diff = top[i]->mutable_gpu_diff<Btype>();
        // in parallel over groups
        CUDNN_CHECK(cudnnConvolutionBackwardBias(Caffe::cudnn_handle(),
            cudnn::dataType<Btype>::one, bwd_top_descs_[i], top_diff,
            cudnn::dataType<Btype>::one, bwd_bias_desc_, bias_diff));
        CUDA_CHECK(cudaStreamSynchronize(Caffe::thread_stream()));
=======
  const int dev = Caffe::current_device();
  GPUMemory::Workspace& ws = map_ptr(dev, workspace_, mv_);
  if (use_v7grouping()) {
    // compute dE/dB = sum_c(dE/dy)
    if (this->bias_term_ && this->param_propagate_down_[1]) {
      Btype *bias_diff = this->blobs_[1]->template mutable_gpu_diff<Btype>();
      for (int i = 0; i < top.size(); ++i) {
        Btype *top_diff = top[i]->mutable_gpu_diff<Btype>();
        // in parallel over groups
        CUDNN_CHECK(cudnnConvolutionBackwardBias(Caffe::cudnn_handle(),
            cudnn::dataType<Btype>::one, bwd_top_descs_[i], top_diff,
            cudnn::dataType<Btype>::one, bwd_bias_desc_, bias_diff));
        CUDA_CHECK(cudaStreamSynchronize(Caffe::thread_stream()));
      }  // end of i
    }  // end of dB

    // compute dE/dW = dY * X
    if (this->param_propagate_down_[0]) {
      Btype *weight_diff = this->blobs_[0]->template mutable_gpu_diff<Btype>();
      for (int i = 0; i < top.size(); ++i) {
        Btype *top_diff = top[i]->mutable_gpu_diff<Btype>();
        const Btype *bottom_data = bottom[i]->gpu_data<Btype>();
        // Gradient w.r.t. weights.
        CUDNN_CHECK(cudnnConvolutionBackwardFilter(Caffe::cudnn_handle(),
            cudnn::dataType<Btype>::one, bwd_bottom_descs_[i], bottom_data,
            bwd_top_descs_[i], top_diff,
            bwd_conv_filter_descs_[i], bwd_filter_algo_[i], ws.data(), ws.size(),
            cudnn::dataType<Btype>::one, bwd_filter_desc_, weight_diff));
        CUDA_CHECK(cudaStreamSynchronize(Caffe::thread_stream()));
      }  // end of i
    }

    // Backward propagate grad wrt bottom data dE/dX= dE/dY * W
    const Btype *weight = this->blobs_[0]->template gpu_data<Btype>();
    for (int i = 0; i < top.size(); ++i) {
      if (propagate_down[i]) {
        Btype *top_diff = top[i]->mutable_gpu_diff<Btype>();
        Btype *bottom_diff = bottom[i]->mutable_gpu_diff<Btype>();
        CUDNN_CHECK(cudnnConvolutionBackwardData(Caffe::cudnn_handle(),
            cudnn::dataType<Btype>::one, bwd_filter_desc_, weight,
            bwd_top_descs_[i], top_diff,
            bwd_conv_data_descs_[i],
            bwd_data_algo_[i], ws.data(), ws.size(),
            cudnn::dataType<Btype>::zero, bwd_bottom_descs_[i], bottom_diff));
        CUDA_CHECK(cudaStreamSynchronize(Caffe::thread_stream()));
      }  // end if propagate down
    }  // end for i
  } else {
    // "old" path
    const size_t gsize = ws.size() / ws_groups();
    // compute dE/dB = sum_c(dE/dy)
    if (this->bias_term_ && this->param_propagate_down_[1]) {
      Btype* bias_diff = this->blobs_[1]->template mutable_gpu_diff<Btype>();
      for (int i = 0; i < top.size(); ++i) {
        Btype* top_diff = top[i]->mutable_gpu_diff<Btype>();
        // in parallel over groups
        for (int g = 0; g < groups(); ++g) {
          CUDNN_CHECK(cudnnConvolutionBackwardBias(Caffe::cudnn_handle(idxg(g)),
              cudnn::dataType<Btype>::one, bwd_top_descs_[i], top_diff + top_offset_ * g,
              cudnn::dataType<Btype>::one, bwd_bias_desc_, bias_diff + bias_offset_ * g));
        }  // end of groups
        // Synchronize the work across groups, each of which went into its own stream
        // NOLINT_NEXT_LINE(whitespace/operators)
        for (int g = 0; g < ws_groups(); ++g) {
          CUDA_CHECK(cudaStreamSynchronize(Caffe::thread_stream(g)));
        }
>>>>>>> eb825c88
      }  // end of i
    }  // end of dB

    // compute dE/dW = dY * X
    if (this->param_propagate_down_[0]) {
<<<<<<< HEAD
      Btype *weight_diff = this->blobs_[0]->template mutable_gpu_diff<Btype>();
      for (int i = 0; i < top.size(); ++i) {
        Btype *top_diff = top[i]->mutable_gpu_diff<Btype>();
        const Btype *bottom_data = bottom[i]->gpu_data<Btype>();
        // Gradient w.r.t. weights.
        CUDNN_CHECK(cudnnConvolutionBackwardFilter(Caffe::cudnn_handle(),
            cudnn::dataType<Btype>::one, bwd_bottom_descs_[i], bottom_data,
            bwd_top_descs_[i], top_diff,
            bwd_conv_filter_descs_[i], bwd_filter_algo_[i], ws.data(), ws.size(),
            cudnn::dataType<Btype>::one, bwd_filter_desc_, weight_diff));
        CUDA_CHECK(cudaStreamSynchronize(Caffe::thread_stream()));
      }  // end of i
    }

    // Backward propagate grad wrt bottom data dE/dX= dE/dY * W
    const Btype *weight = this->blobs_[0]->template gpu_data<Btype>();
    for (int i = 0; i < top.size(); ++i) {
      if (propagate_down[i]) {
        Btype *top_diff = top[i]->mutable_gpu_diff<Btype>();
        Btype *bottom_diff = bottom[i]->mutable_gpu_diff<Btype>();
        CUDNN_CHECK(cudnnConvolutionBackwardData(Caffe::cudnn_handle(),
            cudnn::dataType<Btype>::one, bwd_filter_desc_, weight,
            bwd_top_descs_[i], top_diff,
            bwd_conv_data_descs_[i],
            bwd_data_algo_[i], ws.data(), ws.size(),
            cudnn::dataType<Btype>::zero, bwd_bottom_descs_[i], bottom_diff));
        CUDA_CHECK(cudaStreamSynchronize(Caffe::thread_stream()));
      }  // end if propagate down
    }  // end for i
  } else {
    // "old" path
    const size_t gsize = ws.size() / ws_groups();
    // compute dE/dB = sum_c(dE/dy)
    if (this->bias_term_ && this->param_propagate_down_[1]) {
      Btype* bias_diff = this->blobs_[1]->template mutable_gpu_diff<Btype>();
      for (int i = 0; i < top.size(); ++i) {
        Btype* top_diff = top[i]->mutable_gpu_diff<Btype>();
        // in parallel over groups
        for (int g = 0; g < groups(); ++g) {
          CUDNN_CHECK(cudnnConvolutionBackwardBias(Caffe::cudnn_handle(idxg(g)),
              cudnn::dataType<Btype>::one, bwd_top_descs_[i], top_diff + top_offset_ * g,
              cudnn::dataType<Btype>::one, bwd_bias_desc_, bias_diff + bias_offset_ * g));
        }  // end of groups
        // Synchronize the work across groups, each of which went into its own stream
        // NOLINT_NEXT_LINE(whitespace/operators)
        for (int g = 0; g < ws_groups(); ++g) {
          CUDA_CHECK(cudaStreamSynchronize(Caffe::thread_stream(g)));
        }
      }  // end of i
    }  // end of dB

    // compute dE/dW = dY * X
    if (this->param_propagate_down_[0]) {
      Btype* weight_diff = this->blobs_[0]->template mutable_gpu_diff<Btype>();
      for (int i = 0; i < top.size(); ++i) {
        Btype* top_diff = top[i]->mutable_gpu_diff<Btype>();
        const Btype* bottom_data = bottom[i]->gpu_data<Btype>();
        // Backward through cuDNN in parallel over groups and gradients.
        for (int g = 0; g < groups(); ++g) {
          unsigned char* pspace = static_cast<unsigned char*>(ws.data()) + gsize * idxg(g);
          // Gradient w.r.t. weights.
          CUDNN_CHECK(cudnnConvolutionBackwardFilter(Caffe::cudnn_handle(idxg(g)),
              cudnn::dataType<Btype>::one,
              bwd_bottom_descs_[i], bottom_data + bottom_offset_ * g,
              bwd_top_descs_[i], top_diff + top_offset_ * g,
              bwd_conv_filter_descs_[i], bwd_filter_algo_[i], pspace, gsize,
              cudnn::dataType<Btype>::one,
              bwd_filter_desc_, weight_diff + this->weight_offset_ * g));
        }  // end of groups
        // Synchronize the work across groups, each of which went into its own stream
        // NOLINT_NEXT_LINE(whitespace/operators)
        for (int g = 0; g < ws_groups(); ++g) {
          CUDA_CHECK(cudaStreamSynchronize(Caffe::thread_stream(g)));
        }
      }  // end of i
    }

    // Backward propagate grad wrt bottom data dE/dX= dE/dY * W
    const Btype* weight = this->blobs_[0]->template gpu_data<Btype>();
    for (int i = 0; i < top.size(); ++i) {
      if (propagate_down[i]) {
        // Backward in parallel over groups
        for (int g = 0; g < groups(); ++g) {
          Btype* top_diff = top[i]->mutable_gpu_diff<Btype>();
          Btype* bottom_diff = bottom[i]->mutable_gpu_diff<Btype>();
          unsigned char* pspace = static_cast<unsigned char*>(ws.data()) + gsize * idxg(g);
          CUDNN_CHECK(cudnnConvolutionBackwardData(Caffe::cudnn_handle(idxg(g)),
              cudnn::dataType<Btype>::one,
              bwd_filter_desc_, weight + this->weight_offset_ * g,
              bwd_top_descs_[i], top_diff + top_offset_ * g,
              bwd_conv_data_descs_[i],
              bwd_data_algo_[i], pspace, gsize,
              cudnn::dataType<Btype>::zero,
              bwd_bottom_descs_[i], bottom_diff + bottom_offset_ * g));
        }
        // Synchronize the work across groups.
        // NOLINT_NEXT_LINE(whitespace/operators)
        for (int g = 0; g < ws_groups(); ++g) {
          CUDA_CHECK(cudaStreamSynchronize(Caffe::thread_stream(g)));
        }
      }  // end if propagate down
    }  // end for i
  }
=======
      Btype* weight_diff = this->blobs_[0]->template mutable_gpu_diff<Btype>();
      for (int i = 0; i < top.size(); ++i) {
        Btype* top_diff = top[i]->mutable_gpu_diff<Btype>();
        const Btype* bottom_data = bottom[i]->gpu_data<Btype>();
        // Backward through cuDNN in parallel over groups and gradients.
        for (int g = 0; g < groups(); ++g) {
          unsigned char* pspace = static_cast<unsigned char*>(ws.data()) + gsize * idxg(g);
          // Gradient w.r.t. weights.
          CUDNN_CHECK(cudnnConvolutionBackwardFilter(Caffe::cudnn_handle(idxg(g)),
              cudnn::dataType<Btype>::one,
              bwd_bottom_descs_[i], bottom_data + bottom_offset_ * g,
              bwd_top_descs_[i], top_diff + top_offset_ * g,
              bwd_conv_filter_descs_[i], bwd_filter_algo_[i], pspace, gsize,
              cudnn::dataType<Btype>::one,
              bwd_filter_desc_, weight_diff + this->weight_offset_ * g));
        }  // end of groups
        // Synchronize the work across groups, each of which went into its own stream
        // NOLINT_NEXT_LINE(whitespace/operators)
        for (int g = 0; g < ws_groups(); ++g) {
          CUDA_CHECK(cudaStreamSynchronize(Caffe::thread_stream(g)));
        }
      }  // end of i
    }

    // Backward propagate grad wrt bottom data dE/dX= dE/dY * W
    const Btype* weight = this->blobs_[0]->template gpu_data<Btype>();
    for (int i = 0; i < top.size(); ++i) {
      if (propagate_down[i]) {
        // Backward in parallel over groups
        for (int g = 0; g < groups(); ++g) {
          Btype* top_diff = top[i]->mutable_gpu_diff<Btype>();
          Btype* bottom_diff = bottom[i]->mutable_gpu_diff<Btype>();
          unsigned char* pspace = static_cast<unsigned char*>(ws.data()) + gsize * idxg(g);
          CUDNN_CHECK(cudnnConvolutionBackwardData(Caffe::cudnn_handle(idxg(g)),
              cudnn::dataType<Btype>::one,
              bwd_filter_desc_, weight + this->weight_offset_ * g,
              bwd_top_descs_[i], top_diff + top_offset_ * g,
              bwd_conv_data_descs_[i],
              bwd_data_algo_[i], pspace, gsize,
              cudnn::dataType<Btype>::zero,
              bwd_bottom_descs_[i], bottom_diff + bottom_offset_ * g));
        }
        // Synchronize the work across groups.
        // NOLINT_NEXT_LINE(whitespace/operators)
        for (int g = 0; g < ws_groups(); ++g) {
          CUDA_CHECK(cudaStreamSynchronize(Caffe::thread_stream(g)));
        }
      }  // end if propagate down
    }  // end for i
  }

  ++bwd_count_;
>>>>>>> eb825c88
}

INSTANTIATE_LAYER_GPU_FUNCS_FB(CuDNNConvolutionLayer);

}  // namespace caffe
#endif<|MERGE_RESOLUTION|>--- conflicted
+++ resolved
@@ -12,11 +12,7 @@
 void CuDNNConvolutionLayer<Ftype, Btype>::Forward_gpu(const vector<Blob*>& bottom,
     const vector<Blob*>& top) {
   const Ftype* weight = this->blobs_[0]->template gpu_data<Ftype>();
-<<<<<<< HEAD
-  GPUMemory::Workspace& ws = workspace(Caffe::current_device());
-=======
   GPUMemory::Workspace& ws = map_ptr(Caffe::current_device(), workspace_, mv_);
->>>>>>> eb825c88
   if (use_v7grouping()) {
     for (int i = 0; i < bottom.size(); ++i) {
       const Ftype *bottom_data = bottom[i]->gpu_data<Ftype>();
@@ -75,23 +71,6 @@
         }
       }
     }  // end of for i
-<<<<<<< HEAD
-  }
-
-  if (use_modest_workspace_) {
-    const Solver *psolver = this->parent_solver();
-    if (psolver == nullptr || psolver->iterations_sized() > 0) {
-      // Possibly use faster algorithms by allowing larger workspace.
-      use_modest_workspace_ = false;
-    } else {
-      Net *pnet = this->parent_net();
-      if (pnet == nullptr || pnet->infer_count() > 0) {
-        // Same as above in test flow
-        use_modest_workspace_ = false;
-      }
-    }
-=======
->>>>>>> eb825c88
   }
 
   use_modest_workspace_ = false;
@@ -100,21 +79,6 @@
 template <typename Ftype, typename Btype>
 void CuDNNConvolutionLayer<Ftype, Btype>::Backward_gpu(const vector<Blob*>& top,
     const vector<bool>& propagate_down, const vector<Blob*>& bottom) {
-<<<<<<< HEAD
-  GPUMemory::Workspace& ws = workspace(Caffe::current_device());
-
-  if (use_v7grouping()) {
-    // compute dE/dB = sum_c(dE/dy)
-    if (this->bias_term_ && this->param_propagate_down_[1]) {
-      Btype *bias_diff = this->blobs_[1]->template mutable_gpu_diff<Btype>();
-      for (int i = 0; i < top.size(); ++i) {
-        Btype *top_diff = top[i]->mutable_gpu_diff<Btype>();
-        // in parallel over groups
-        CUDNN_CHECK(cudnnConvolutionBackwardBias(Caffe::cudnn_handle(),
-            cudnn::dataType<Btype>::one, bwd_top_descs_[i], top_diff,
-            cudnn::dataType<Btype>::one, bwd_bias_desc_, bias_diff));
-        CUDA_CHECK(cudaStreamSynchronize(Caffe::thread_stream()));
-=======
   const int dev = Caffe::current_device();
   GPUMemory::Workspace& ws = map_ptr(dev, workspace_, mv_);
   if (use_v7grouping()) {
@@ -181,61 +145,6 @@
         for (int g = 0; g < ws_groups(); ++g) {
           CUDA_CHECK(cudaStreamSynchronize(Caffe::thread_stream(g)));
         }
->>>>>>> eb825c88
-      }  // end of i
-    }  // end of dB
-
-    // compute dE/dW = dY * X
-    if (this->param_propagate_down_[0]) {
-<<<<<<< HEAD
-      Btype *weight_diff = this->blobs_[0]->template mutable_gpu_diff<Btype>();
-      for (int i = 0; i < top.size(); ++i) {
-        Btype *top_diff = top[i]->mutable_gpu_diff<Btype>();
-        const Btype *bottom_data = bottom[i]->gpu_data<Btype>();
-        // Gradient w.r.t. weights.
-        CUDNN_CHECK(cudnnConvolutionBackwardFilter(Caffe::cudnn_handle(),
-            cudnn::dataType<Btype>::one, bwd_bottom_descs_[i], bottom_data,
-            bwd_top_descs_[i], top_diff,
-            bwd_conv_filter_descs_[i], bwd_filter_algo_[i], ws.data(), ws.size(),
-            cudnn::dataType<Btype>::one, bwd_filter_desc_, weight_diff));
-        CUDA_CHECK(cudaStreamSynchronize(Caffe::thread_stream()));
-      }  // end of i
-    }
-
-    // Backward propagate grad wrt bottom data dE/dX= dE/dY * W
-    const Btype *weight = this->blobs_[0]->template gpu_data<Btype>();
-    for (int i = 0; i < top.size(); ++i) {
-      if (propagate_down[i]) {
-        Btype *top_diff = top[i]->mutable_gpu_diff<Btype>();
-        Btype *bottom_diff = bottom[i]->mutable_gpu_diff<Btype>();
-        CUDNN_CHECK(cudnnConvolutionBackwardData(Caffe::cudnn_handle(),
-            cudnn::dataType<Btype>::one, bwd_filter_desc_, weight,
-            bwd_top_descs_[i], top_diff,
-            bwd_conv_data_descs_[i],
-            bwd_data_algo_[i], ws.data(), ws.size(),
-            cudnn::dataType<Btype>::zero, bwd_bottom_descs_[i], bottom_diff));
-        CUDA_CHECK(cudaStreamSynchronize(Caffe::thread_stream()));
-      }  // end if propagate down
-    }  // end for i
-  } else {
-    // "old" path
-    const size_t gsize = ws.size() / ws_groups();
-    // compute dE/dB = sum_c(dE/dy)
-    if (this->bias_term_ && this->param_propagate_down_[1]) {
-      Btype* bias_diff = this->blobs_[1]->template mutable_gpu_diff<Btype>();
-      for (int i = 0; i < top.size(); ++i) {
-        Btype* top_diff = top[i]->mutable_gpu_diff<Btype>();
-        // in parallel over groups
-        for (int g = 0; g < groups(); ++g) {
-          CUDNN_CHECK(cudnnConvolutionBackwardBias(Caffe::cudnn_handle(idxg(g)),
-              cudnn::dataType<Btype>::one, bwd_top_descs_[i], top_diff + top_offset_ * g,
-              cudnn::dataType<Btype>::one, bwd_bias_desc_, bias_diff + bias_offset_ * g));
-        }  // end of groups
-        // Synchronize the work across groups, each of which went into its own stream
-        // NOLINT_NEXT_LINE(whitespace/operators)
-        for (int g = 0; g < ws_groups(); ++g) {
-          CUDA_CHECK(cudaStreamSynchronize(Caffe::thread_stream(g)));
-        }
       }  // end of i
     }  // end of dB
 
@@ -291,60 +200,8 @@
       }  // end if propagate down
     }  // end for i
   }
-=======
-      Btype* weight_diff = this->blobs_[0]->template mutable_gpu_diff<Btype>();
-      for (int i = 0; i < top.size(); ++i) {
-        Btype* top_diff = top[i]->mutable_gpu_diff<Btype>();
-        const Btype* bottom_data = bottom[i]->gpu_data<Btype>();
-        // Backward through cuDNN in parallel over groups and gradients.
-        for (int g = 0; g < groups(); ++g) {
-          unsigned char* pspace = static_cast<unsigned char*>(ws.data()) + gsize * idxg(g);
-          // Gradient w.r.t. weights.
-          CUDNN_CHECK(cudnnConvolutionBackwardFilter(Caffe::cudnn_handle(idxg(g)),
-              cudnn::dataType<Btype>::one,
-              bwd_bottom_descs_[i], bottom_data + bottom_offset_ * g,
-              bwd_top_descs_[i], top_diff + top_offset_ * g,
-              bwd_conv_filter_descs_[i], bwd_filter_algo_[i], pspace, gsize,
-              cudnn::dataType<Btype>::one,
-              bwd_filter_desc_, weight_diff + this->weight_offset_ * g));
-        }  // end of groups
-        // Synchronize the work across groups, each of which went into its own stream
-        // NOLINT_NEXT_LINE(whitespace/operators)
-        for (int g = 0; g < ws_groups(); ++g) {
-          CUDA_CHECK(cudaStreamSynchronize(Caffe::thread_stream(g)));
-        }
-      }  // end of i
-    }
-
-    // Backward propagate grad wrt bottom data dE/dX= dE/dY * W
-    const Btype* weight = this->blobs_[0]->template gpu_data<Btype>();
-    for (int i = 0; i < top.size(); ++i) {
-      if (propagate_down[i]) {
-        // Backward in parallel over groups
-        for (int g = 0; g < groups(); ++g) {
-          Btype* top_diff = top[i]->mutable_gpu_diff<Btype>();
-          Btype* bottom_diff = bottom[i]->mutable_gpu_diff<Btype>();
-          unsigned char* pspace = static_cast<unsigned char*>(ws.data()) + gsize * idxg(g);
-          CUDNN_CHECK(cudnnConvolutionBackwardData(Caffe::cudnn_handle(idxg(g)),
-              cudnn::dataType<Btype>::one,
-              bwd_filter_desc_, weight + this->weight_offset_ * g,
-              bwd_top_descs_[i], top_diff + top_offset_ * g,
-              bwd_conv_data_descs_[i],
-              bwd_data_algo_[i], pspace, gsize,
-              cudnn::dataType<Btype>::zero,
-              bwd_bottom_descs_[i], bottom_diff + bottom_offset_ * g));
-        }
-        // Synchronize the work across groups.
-        // NOLINT_NEXT_LINE(whitespace/operators)
-        for (int g = 0; g < ws_groups(); ++g) {
-          CUDA_CHECK(cudaStreamSynchronize(Caffe::thread_stream(g)));
-        }
-      }  // end if propagate down
-    }  // end for i
-  }
 
   ++bwd_count_;
->>>>>>> eb825c88
 }
 
 INSTANTIATE_LAYER_GPU_FUNCS_FB(CuDNNConvolutionLayer);
