from .pycaffe import Net, SGDSolver, NesterovSolver, AdaGradSolver, RMSPropSolver, AdaDeltaSolver, AdamSolver
from ._caffe import set_mode_cpu, set_mode_gpu, set_device, Layer, get_solver, layer_type_list
<<<<<<< HEAD
from ._caffe import __version__
=======
from ._caffe import CAFFE_VERSION as __version__
>>>>>>> cd18a08b
from .proto.caffe_pb2 import TRAIN, TEST
from .classifier import Classifier
from .detector import Detector
from . import io
from .net_spec import layers, params, NetSpec, to_proto<|MERGE_RESOLUTION|>--- conflicted
+++ resolved
@@ -1,10 +1,6 @@
 from .pycaffe import Net, SGDSolver, NesterovSolver, AdaGradSolver, RMSPropSolver, AdaDeltaSolver, AdamSolver
 from ._caffe import set_mode_cpu, set_mode_gpu, set_device, Layer, get_solver, layer_type_list
-<<<<<<< HEAD
-from ._caffe import __version__
-=======
 from ._caffe import CAFFE_VERSION as __version__
->>>>>>> cd18a08b
 from .proto.caffe_pb2 import TRAIN, TEST
 from .classifier import Classifier
 from .detector import Detector
